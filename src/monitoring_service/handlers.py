--- conflicted
+++ resolved
@@ -1,13 +1,9 @@
 from dataclasses import dataclass
 from datetime import datetime
-<<<<<<< HEAD
-=======
-from monitoring_service.exceptions import TransactionTooEarlyException
->>>>>>> 7d0db4c7
 
 import structlog
+from eth_tester.exceptions import TransactionFailed
 from eth_utils import encode_hex
-from eth_tester.exceptions import TransactionFailed
 from web3 import Web3
 from web3.contract import Contract
 
@@ -18,6 +14,7 @@
     ActionMonitoringTriggeredEvent,
     ScheduledEvent,
 )
+from monitoring_service.exceptions import TransactionTooEarlyException
 from monitoring_service.states import (
     Channel,
     MonitoringServiceState,
@@ -132,15 +129,9 @@
     settle_timeout = context.database.get_token_network_settle_timeout(event.token_network_address)
     settleable_after = Timestamp(timestamp_of_closing_block + settle_timeout)
     timestamp_now = Timestamp(int(datetime.utcnow().timestamp()))
-<<<<<<< HEAD
-    update_balance_proof_period_is_over =  settleable_after < timestamp_now
+    update_balance_proof_period_is_over = settleable_after < timestamp_now
 
     if not update_balance_proof_period_is_over:
-=======
-    settle_period_over = settleable_after < timestamp_now
-
-    if not settle_period_over:
->>>>>>> 7d0db4c7
         # Trigger the monitoring action event handler, this will check if a
         # valid MR is available.
         # This enables the client to send a late MR
@@ -185,11 +176,7 @@
             "Update balance proof period is in the past, skipping",
             token_network_address=event.token_network_address,
             identifier=channel.identifier,
-<<<<<<< HEAD
             settleable_after=settleable_after,
-=======
-            settle_until=settleable_after,
->>>>>>> 7d0db4c7
             latest_committed_block=context.latest_committed_block,
             latest_confirmed_block=context.latest_confirmed_block,
         )
@@ -219,20 +206,19 @@
         identifier=event.channel_identifier,
     )
 
-    participant1 = channel.participant1
-    participant2 = channel.participant2
-    closing_participant = event.closing_participant
-    if closing_participant not in (participant1, participant2):
+    if event.closing_participant == channel.participant1:
+        non_closing_participant = channel.participant2
+    elif event.closing_participant == channel.participant2:
+        non_closing_participant = channel.participant1
+    else:
         log.error(
             "Update event contains invalid closing participant",
-            participant1=participant1,
-            participant2=participant2,
-            closing_participant=closing_participant,
+            participant1=channel.participant1,
+            participant2=channel.participant2,
+            closing_participant=event.closing_participant,
         )
         metrics.get_metrics_for_label(metrics.ERRORS_LOGGED, metrics.ErrorCategory.PROTOCOL).inc()
         return
-
-    non_closing_participant = participant1 if closing_participant == participant2 else participant2
 
     # check for known update calls and update accordingly
     if channel.update_status is None:
@@ -546,11 +532,8 @@
             )
         )
     except Exception as exc:  # pylint: disable=broad-except
-<<<<<<< HEAD
-=======
         if isinstance(exc, TransactionFailed) and "not allowed to monitor" in exc.args[0]:
             raise TransactionTooEarlyException
->>>>>>> 7d0db4c7
         first_allowed = _first_allowed_timestamp_to_monitor(
             event.token_network_address, channel, context
         )
